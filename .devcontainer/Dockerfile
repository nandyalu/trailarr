--- conflicted
+++ resolved
@@ -1,12 +1,8 @@
 FROM mcr.microsoft.com/devcontainers/python:1-3.13-bullseye
 # Install the xz-utils package and GPU hardware acceleration libraries
 RUN apt-get update && apt-get install -y curl xz-utils tzdata \
-<<<<<<< HEAD
-    git gnupg2 pciutils pinentry-curses udev \
-=======
     git gnupg2 pciutils libva2 libva-drm2 intel-media-va-driver \
     libdrm2 pinentry-curses \
->>>>>>> 444cdf47
     && apt-get clean \
     && rm -rf /var/lib/apt/lists/*
 
