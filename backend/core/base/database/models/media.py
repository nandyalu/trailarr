from datetime import datetime, timezone
from enum import Enum
from pydantic import field_validator
from sqlalchemy import Boolean, Column, String, text, Enum as sa_Enum
from sqlmodel import Field, Integer, Relationship

from core.base.database.models.base import AppSQLModel
from core.base.database.models.download import (
    Download,
    DownloadCreate,
    DownloadRead,
)


def get_current_time():
    return datetime.now(timezone.utc)


def get_current_year():
    return datetime.now(timezone.utc).year


class MonitorStatus(Enum):
    """Monitor status for media. \n"""

    DOWNLOADED = "downloaded"
    DOWNLOADING = "downloading"
    MISSING = "missing"
    MONITORED = "monitored"


class MediaBase(AppSQLModel):
    """Base class for the Media model. \n
    Note: \n
        🚨**DO NOT USE THIS CLASS DIRECTLY.**🚨 \n
    Use MediaCreate, MediaRead, MediaUpdate models instead.
    """

    connection_id: int
    arr_id: int = Field(index=True)
    is_movie: bool = Field(default=True, index=True)
    title: str = Field(index=True)
    clean_title: str = Field(
        default="",
        sa_column=Column(
            String, server_default=text("('')"), index=True, nullable=False
        ),
    )
    year: int = Field(default_factory=get_current_year, index=True)
    language: str = Field(default="en", index=True)
    studio: str = Field(
        default="",
        sa_column=Column(String, server_default=text("('')"), nullable=False),
    )
    media_exists: bool = Field(
        default=False,
        sa_column=Column(Boolean, server_default="0", nullable=False),
    )
    media_filename: str = Field(
        default="",
        sa_column=Column(String, server_default=text("('')"), nullable=False),
    )
    season_count: int = Field(
        default=0,
        sa_column=Column(Integer, server_default="0", nullable=False),
    )
    overview: str | None = None
    runtime: int = 0
    # website: str | None = None
    youtube_trailer_id: str | None = None
    folder_path: str | None = None
    imdb_id: str | None = Field(default=None, index=True)
    txdb_id: str = Field(index=True)
    title_slug: str = Field(
        default="",
        sa_column=Column(
            String, server_default=text("('')"), index=True, nullable=False
        ),
    )
    poster_url: str | None = None
    fanart_url: str | None = None
    poster_path: str | None = None
    fanart_path: str | None = None
    trailer_exists: bool = Field(default=False)
    monitor: bool = Field(default=False)
    arr_monitored: bool = Field(default=False)
    status: MonitorStatus = Field(
        default=MonitorStatus.MISSING,
        sa_column=Column(
            sa_Enum(MonitorStatus, native_enum=False),
            server_default=text("'MISSING'"),
            nullable=False,
        ),
    )


class Media(MediaBase, table=True):
    """Media model for the database. \n
    This class is used for database CRUD operations only \n
    Note: \n
        🚨**DO NOT USE THIS CLASS DIRECTLY.**🚨 \n
    Use MediaCreate, MediaRead, MediaUpdate models instead.
    """

    id: int | None = Field(default=None, primary_key=True)
    connection_id: int = Field(
        foreign_key="connection.id", index=True, ondelete="CASCADE"
    )
    is_movie: bool = Field(default=True, index=True)

    added_at: datetime = Field(default_factory=get_current_time)
    updated_at: datetime = Field(default_factory=get_current_time)
    downloaded_at: datetime | None = Field(default=None)
    downloads: list[Download] = Relationship(cascade_delete=True)


class MediaCreate(MediaBase):
    """Media model for creating a new media objects. \n
    Defaults:
    - is_movie: True
    - year: current year
    - language: "en"
    - runtime: 0
    - youtube_trailer_id: None
    - trailer_exists: False
    - monitor: False
    - arr_monitored: False
    """

    downloads: list[DownloadCreate] = []


class MediaRead(MediaBase):
    """Media model for reading media."""

    id: int
    added_at: datetime
    updated_at: datetime
    downloaded_at: datetime | None
    downloads: list[DownloadRead] = []
<<<<<<< HEAD
=======

    @field_validator("added_at", "updated_at", "downloaded_at", mode="after")
    @classmethod
    def correct_timezone(cls, value: datetime) -> datetime:
        return cls.set_timezone_to_utc(value)
>>>>>>> 9e2f40e9


class MediaUpdate(MediaBase):
    """Media model for updating media. \n
    Defaults:
    - updated_at: current time [if any field is updated]
    """

    id: int
    connection_id: int | None = None  # type: ignore
    arr_id: int | None = None  # type: ignore
    title: str | None = None  # type: ignore
    year: int | None = None  # type: ignore
    language: str | None = None  # type: ignore
    runtime: int | None = None  # type: ignore
    txdb_id: str | None = None  # type: ignore
    trailer_exists: bool | None = None  # type: ignore
    monitor: bool | None = None  # type: ignore
    arr_monitored: bool | None = None  # type: ignore

    downloaded_at: datetime | None = None
    updated_at: datetime = Field(default_factory=get_current_time)<|MERGE_RESOLUTION|>--- conflicted
+++ resolved
@@ -138,14 +138,11 @@
     updated_at: datetime
     downloaded_at: datetime | None
     downloads: list[DownloadRead] = []
-<<<<<<< HEAD
-=======
 
     @field_validator("added_at", "updated_at", "downloaded_at", mode="after")
     @classmethod
     def correct_timezone(cls, value: datetime) -> datetime:
         return cls.set_timezone_to_utc(value)
->>>>>>> 9e2f40e9
 
 
 class MediaUpdate(MediaBase):
