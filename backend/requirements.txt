# Backend
aiohttp==3.11.11
aiofiles==24.1.0
alembic==1.14.1
apscheduler==3.11.0
async-lru==2.0.4
<<<<<<< HEAD
fastapi[standard]==0.115.8  # Update version in README.md as well
=======
fastapi[standard]==0.115.7  # Update version in README.md as well
>>>>>>> d84fae20
bcrypt==4.2.1
pillow==11.1.0
sqlmodel==0.0.22
yt-dlp[default]==2025.1.26<|MERGE_RESOLUTION|>--- conflicted
+++ resolved
@@ -4,11 +4,7 @@
 alembic==1.14.1
 apscheduler==3.11.0
 async-lru==2.0.4
-<<<<<<< HEAD
 fastapi[standard]==0.115.8  # Update version in README.md as well
-=======
-fastapi[standard]==0.115.7  # Update version in README.md as well
->>>>>>> d84fae20
 bcrypt==4.2.1
 pillow==11.1.0
 sqlmodel==0.0.22
