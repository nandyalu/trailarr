class TestConfig:

<<<<<<< HEAD
    pass
=======
    def test_trailer_resolution_valid_value(self):
        app_settings.trailer_resolution = "720"  # Valid value
        assert app_settings.trailer_resolution == 720

    def test_trailer_resolution_invalid_value(self):
        app_settings.trailer_resolution = "721"  # Invalid value
        assert app_settings.trailer_resolution == 720

    def test_trailer_resolution_invalid_string(self):
        app_settings.trailer_resolution = "abcd"  # Invalid value
        assert app_settings.trailer_resolution == app_settings._DEFAULT_RESOLUTION

    def test_trailer_resolution_valid_with_pixels(self):
        app_settings.trailer_resolution = "2160p"  # value with 'p'
        assert app_settings.trailer_resolution == 2160

    def test_trailer_resolution_valid_name(self):
        app_settings.trailer_resolution = "QHD"  # resolution name
        assert app_settings.trailer_resolution == 1440

    def test_trailer_audio_format(self):
        app_settings.trailer_audio_format = "some format"  # Invalid value
        assert app_settings.trailer_audio_format == "aac"

    def test_trailer_video_format(self):
        app_settings.trailer_video_format = "some format"  # Invalid value
        assert app_settings.trailer_video_format == "h264"

    def test_trailer_file_format(self):
        app_settings.trailer_file_format = "some format"  # Invalid value
        assert app_settings.trailer_file_format == "mkv"

    def test_monitor_interval_string_input(self):
        """Test that monitor_interval can accept string input (API use case)"""
        app_settings.monitor_interval = "120"  # String input like from API
        assert app_settings.monitor_interval == 120
        
    def test_monitor_interval_string_below_minimum(self):
        """Test that monitor_interval enforces minimum value with string input"""
        app_settings.monitor_interval = "5"  # Below minimum of 10
        assert app_settings.monitor_interval == 10
        
    def test_monitor_interval_invalid_string(self):
        """Test that monitor_interval handles invalid string input"""
        original_value = app_settings.monitor_interval
        app_settings.monitor_interval = "invalid"  # Invalid string
        assert app_settings.monitor_interval == 60  # Should use default
>>>>>>> 463f3df3
<|MERGE_RESOLUTION|>--- conflicted
+++ resolved
@@ -1,39 +1,4 @@
 class TestConfig:
-
-<<<<<<< HEAD
-    pass
-=======
-    def test_trailer_resolution_valid_value(self):
-        app_settings.trailer_resolution = "720"  # Valid value
-        assert app_settings.trailer_resolution == 720
-
-    def test_trailer_resolution_invalid_value(self):
-        app_settings.trailer_resolution = "721"  # Invalid value
-        assert app_settings.trailer_resolution == 720
-
-    def test_trailer_resolution_invalid_string(self):
-        app_settings.trailer_resolution = "abcd"  # Invalid value
-        assert app_settings.trailer_resolution == app_settings._DEFAULT_RESOLUTION
-
-    def test_trailer_resolution_valid_with_pixels(self):
-        app_settings.trailer_resolution = "2160p"  # value with 'p'
-        assert app_settings.trailer_resolution == 2160
-
-    def test_trailer_resolution_valid_name(self):
-        app_settings.trailer_resolution = "QHD"  # resolution name
-        assert app_settings.trailer_resolution == 1440
-
-    def test_trailer_audio_format(self):
-        app_settings.trailer_audio_format = "some format"  # Invalid value
-        assert app_settings.trailer_audio_format == "aac"
-
-    def test_trailer_video_format(self):
-        app_settings.trailer_video_format = "some format"  # Invalid value
-        assert app_settings.trailer_video_format == "h264"
-
-    def test_trailer_file_format(self):
-        app_settings.trailer_file_format = "some format"  # Invalid value
-        assert app_settings.trailer_file_format == "mkv"
 
     def test_monitor_interval_string_input(self):
         """Test that monitor_interval can accept string input (API use case)"""
@@ -49,5 +14,4 @@
         """Test that monitor_interval handles invalid string input"""
         original_value = app_settings.monitor_interval
         app_settings.monitor_interval = "invalid"  # Invalid string
-        assert app_settings.monitor_interval == 60  # Should use default
->>>>>>> 463f3df3
+        assert app_settings.monitor_interval == 60  # Should use default