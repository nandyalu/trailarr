## Download Trailer in Specific Language

If you want trailers to be downloaded in a specific language, you can use the below steps to instruct Trailarr to try searching for trailers in that language.

!!! note
    This is not a foolproof method as it depends on multiple factors like:

    - availability of the trailer in that language on YouTube
    - YouTube returning that result when searched using the search query
    - whether it matches the other filters like duration, quality, etc. 


To do this, navigate to `Settings > Trailer > Advanced` and change the following settings:

- `Trailer Always Search` to `True`.

    !!! info
        This setting will tell Trailarr to not use the YouTube trailer id from Radarr/Sonarr. Instead, it will search for the trailer based on the `YouTube Search Query` setting.

- `YouTube Search Query` to the specify desired language like `{title} {year} {is_movie} French trailer`. 

    !!! info
        The `{title}`, `{year}`, `{is_movie}` are placeholders that will be replaced with the actual values. The language can be any language like `French`, `Spanish`, `German`, etc.

Once you have updated these settings, any trailers downloaded afterwards will be searched using the new search query.

!!! warning
    This will not impact any trailers that have already been downloaded.


## YouTube Cookies

If you are having issues downloading trailers due to age restrictions, bot detection, etc., you can save your YouTube cookies and set the [Yt-dlp Cookies Path](../setup/settings.md#yt-dlp-cookies-path) to cookies.txt file containing YouTube cookies. This will allow the app to use the cookies to bypass restrictions.

YouTube rotates cookies frequently on open YouTube browser tabs as a security measure. To export cookies that will remain working with yt-dlp, you will need to export cookies in such a way that they are never rotated.

!!! note
    This is a hack to bypass YouTube restrictions and it might not always work. There is nothing Trailarr can do in those situations.

### Export YouTube Cookies.txt file

The suggested way to get the cookies file is:

1. Open Firefox/Chrome browser.
2. Install a cookies exporter extension like [Chrome: Get Cookies.txt locally](https://chromewebstore.google.com/detail/get-cookiestxt-locally/cclelndahbckbenkjhflpdbgdldlbecc?hl=en) or [Firefox: Get Cookies.txt locally](https://addons.mozilla.org/en-US/firefox/addon/get-cookies-txt-locally/) or any other cookies exporter extension.
3. Open an incognito/private browsing window and login to Youtube.
4. Open a new tab and close the YouTube tab.
5. Export the cookies to a file say `cookies.txt` by setting `Export Format` to `Netscape`.
6. Then close the private browsing/incognito window so the session is never opened in the browser again.
7. Save/Copy that cookies file to Trailarr App data folder. For example, if you mapped `/var/appdata/trailarr` to `/config` in the container, save the cookies file in `/var/appdata/trailarr` folder.
8. Now open Trailarr in browser and navigate to `Settings > Trailer`. Under `Advanced` settings, set `Yt-dlp Cookies Path` to `/config/cookies.txt` (if you saved the file in `/var/appdata/trailarr` folder).
9. Any new trailers downloaded will use the cookies to bypass restrictions.

See below for more info regarding youtube downloaders and cookies:

- Yt-dlp: [Exporting YouTube cookies](https://github.com/yt-dlp/yt-dlp/wiki/Extractors#exporting-youtube-cookies) and [How do I pass cookies to yt-dlp?](https://github.com/yt-dlp/yt-dlp/wiki/FAQ#how-do-i-pass-cookies-to-yt-dlp).
- Youtube-dl: [How do I pass cookies to youtube-dl?](https://github.com/ytdl-org/youtube-dl#how-do-i-pass-cookies-to-youtube-dl)

!!! warning
    Make sure to save the cookies file in a secure location and map the volume to the container. Set the path to the cookies file in [`Yt-dlp Cookies Path` setting](../setup/settings.md#yt-dlp-cookies-path).

<<<<<<< HEAD
    
---

## Windows Docker Desktop Users
### Known Issue - File Access Slowness and Workaround
Windows users of Docker Desktop often experience slow read/write speeds when using volume mounts. This is a known limitation of file sharing between the Windows host and Docker containers.

Relevant threads discussing this issue:
- [File access in mounted volumes extremely slow](https://forums.docker.com/t/file-access-in-mounted-volumes-extremely-slow-cpu-bound/8076)
- [Performance volume mount](https://forums.docker.com/t/performance-volume-mount/27633)

### Docker Compose Example for Windows Users
Below is an example Docker Compose configuration optimized for Windows users:

```yaml
services:
  trailarr:
    image: nandyalu/trailarr:latest
    container_name: trailarr
    environment:
      - TZ=America/Chicago
      - WEBUI_DISABLE_AUTH=True # This will disable the web UI authentication
      - WEBUI_PASSWORD='' # '' This will reset the password to default
    ports:
      - 7889:7889
    volumes:
      - trailarr_data:/config
      - m:\movies:/m/movies   # Movies drive
      - r:\tv:/r/tv           # TV series drive 1
      - s:\tv:/s/tv           # TV series drive 2
      - t:\tv:/t/tv           # TV series drive 3
    restart: unless-stopped

volumes:
  trailarr_data:
```

### Path Mappings in Trailarr
To properly map your paths in Trailarr, go to:
**Settings > Connections > Path Mappings**

Example Path Mappings:
```
Path From     Path To
R:\TV\        /r/tv/
S:\TV\        /s/tv/
T:\TV\        /t/tv/
```

### Copying `cookies.txt` to the Docker Volume
If you need to add a `cookies.txt` file (for YouTube age verification), you can copy it directly into the container's volume. Follow these steps:

#### Steps to Copy `cookies.txt` to the Docker Volume
1. **Run the Container (if not already running):**
   Make sure the container is running.

2. **Copy the File to the Container's Volume:**
   Use the `docker cp` command to copy the file from your host machine to the container's `/config` directory:
   ```bash
   docker cp "C:\docker\trailarr\config\cookies.txt" trailarr:/config/cookies.txt
   ```

   - `"C:\docker\trailarr\config\cookies.txt"`: Path to the file on your host machine.
   - `trailarr:/config/cookies.txt`: Destination path in the container.

3. **Verify the File Exists:**
   Confirm the file was copied successfully by checking the `/config` directory in the container:
   ```bash
   docker exec -it trailarr ls /config
   ```
   You should see `cookies.txt` listed.

### Notes
- The `/config` directory inside the container is backed by the `trailarr_data` volume. Once the file is in the volume, it will persist even if you recreate the container.
- If the file path or permissions cause issues, ensure the `cookies.txt` file on your host machine is accessible and readable.
=======

### Trailarr is slow

Slow downloads are usually due to time it takes for Trailarr to download and convert it, which is dependent on the speed of the server, your internet connection, and the YouTube server. Below solution does not work for slow downloads.

If you are experiencing lsow performance in Trailarr, like slow loading, taking a long time to refresh Arr data, etc., you could try setting up a docker volume for the Trailarr app data folder. This will help in improving the performance of the app.

Here's an example docker compose file with a volume setup for Trailarr app data folder:


```yaml
version: "2.1"
services:
  trailarr:
    image: ghcr.io/trailarr/trailarr:latest
    container_name: trailarr
    environment:
      - PUID=1000
      - PGID=1000
      - TZ=Europe/London
    volumes:
      - trailarrdata:/config # volume for app data, the first part `trailarrdata` is the volume name
      # rest of the volumes for media folders  
    ports:
      - 7889:7889
    restart: unless-stopped
volume:
  trailarrdata: # volume name, should match the volume name in the service
    # Any extra options for the volume
```

!!! tip
    If you are on Windows, this might help speed up Trailarr!
>>>>>>> 9578f270
<|MERGE_RESOLUTION|>--- conflicted
+++ resolved
@@ -59,9 +59,6 @@
 !!! warning
     Make sure to save the cookies file in a secure location and map the volume to the container. Set the path to the cookies file in [`Yt-dlp Cookies Path` setting](../setup/settings.md#yt-dlp-cookies-path).
 
-<<<<<<< HEAD
-    
----
 
 ## Windows Docker Desktop Users
 ### Known Issue - File Access Slowness and Workaround
@@ -86,7 +83,7 @@
     ports:
       - 7889:7889
     volumes:
-      - trailarr_data:/config
+      - trailarr_data:/config # volume for app data, the first part `trailarr_data` is the volume name
       - m:\movies:/m/movies   # Movies drive
       - r:\tv:/r/tv           # TV series drive 1
       - s:\tv:/s/tv           # TV series drive 2
@@ -94,7 +91,8 @@
     restart: unless-stopped
 
 volumes:
-  trailarr_data:
+  trailarr_data:  # volume name, should match the volume name in the service
+    # Any extra options for the volume if needed
 ```
 
 ### Path Mappings in Trailarr
@@ -135,38 +133,3 @@
 ### Notes
 - The `/config` directory inside the container is backed by the `trailarr_data` volume. Once the file is in the volume, it will persist even if you recreate the container.
 - If the file path or permissions cause issues, ensure the `cookies.txt` file on your host machine is accessible and readable.
-=======
-
-### Trailarr is slow
-
-Slow downloads are usually due to time it takes for Trailarr to download and convert it, which is dependent on the speed of the server, your internet connection, and the YouTube server. Below solution does not work for slow downloads.
-
-If you are experiencing lsow performance in Trailarr, like slow loading, taking a long time to refresh Arr data, etc., you could try setting up a docker volume for the Trailarr app data folder. This will help in improving the performance of the app.
-
-Here's an example docker compose file with a volume setup for Trailarr app data folder:
-
-
-```yaml
-version: "2.1"
-services:
-  trailarr:
-    image: ghcr.io/trailarr/trailarr:latest
-    container_name: trailarr
-    environment:
-      - PUID=1000
-      - PGID=1000
-      - TZ=Europe/London
-    volumes:
-      - trailarrdata:/config # volume for app data, the first part `trailarrdata` is the volume name
-      # rest of the volumes for media folders  
-    ports:
-      - 7889:7889
-    restart: unless-stopped
-volume:
-  trailarrdata: # volume name, should match the volume name in the service
-    # Any extra options for the volume
-```
-
-!!! tip
-    If you are on Windows, this might help speed up Trailarr!
->>>>>>> 9578f270
