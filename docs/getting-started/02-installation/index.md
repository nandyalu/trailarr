--- conflicted
+++ resolved
@@ -9,9 +9,8 @@
 - [Bare Metal](./baremetal.md) - For advanced users and hardware acceleration
 - [Unraid](./unraid.md)
 
-!!! tip "Hardware Acceleration"
-<<<<<<< HEAD
-    Trailarr supports Hardware Acceleration using NVIDIA GPUs for converting downloaded trailers. Bare metal installations provide better GPU access, especially in virtualized environments like Proxmox LXC. See details in [Hardware Acceleration](./hardware-acceleration.md) section. Intel and AMD GPU Support will be added soon!
+!!! tip "Hardware Acceleration
+    Trailarr also supports Hardware Acceleration using Intel, AMD, and NVIDIA GPUs for converting downloaded trailers. Bare metal installations provide better GPU access, especially in virtualized environments like Proxmox LXC. See details in [Hardware Acceleration](./hardware-acceleration.md) section.
 
 ## Which Installation Method to Choose?
 
@@ -35,9 +34,6 @@
 | Hardware Access | Limited | Full |
 | GPU in LXC | Complex | Native |
 | Isolation | Complete | Process-level |
-=======
-    Trailarr also supports Hardware Acceleration using Intel, AMD, and NVIDIA GPUs for converting downloaded trailers. See details in [Hardware Acceleration](./hardware-acceleration.md) section.
->>>>>>> 7f7608d2
 
 Each method has its own set of instructions, so choose the one that best fits your setup.
 
